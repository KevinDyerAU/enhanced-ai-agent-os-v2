--- conflicted
+++ resolved
@@ -1,21 +1,16 @@
 global:
   scrape_interval: 15s
   evaluation_interval: 15s
-<<<<<<< HEAD
-=======
-
-rule_files:
-  # - "alert_rules.yml"
->>>>>>> e524f66c
 
 scrape_configs:
   - job_name: 'training-validation-service'
-    metrics_path: '/metrics'
     static_configs:
-      - targets: ['training_validation:8033']
+      - targets: ['training_validation_service:8033']
         labels:
           service: 'training-validation'
           environment: 'production'
+    metrics_path: '/metrics'
+    scrape_interval: 15s
 
   - job_name: 'orchestration-agent'
     static_configs:
@@ -26,12 +21,6 @@
   - job_name: 'airlock-system'
     static_configs:
       - targets: ['airlock_system:8007']
-    metrics_path: '/metrics'
-    scrape_interval: 15s
-    
-  - job_name: 'training-validation-service'
-    static_configs:
-      - targets: ['training_validation_service:8033']
     metrics_path: '/metrics'
     scrape_interval: 15s
     
